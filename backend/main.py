from fastapi import FastAPI, HTTPException
from fastapi.middleware.cors import CORSMiddleware
from fastapi.responses import StreamingResponse
from pydantic import BaseModel
from typing import List, Dict, Any, Optional
import json
import os
import logging
import asyncio
from dotenv import load_dotenv

from langchain_agent import LangChainAgent
from tools.catalan_synonyms import CatalanSynonymsTool
from tools.catalan_spell_checker import CatalanSpellCheckerTool
<<<<<<< HEAD
from tools.catalan_verbs import CatalanVerbsTool
=======
from tools.catalan_syllabification import CatalanSyllabificationTool
from tools.catalan_translator import CatalanTranslatorTool
>>>>>>> c18888a3

# Configure logging
logging.basicConfig(
    level=logging.INFO,
    format='%(asctime)s - %(name)s - %(levelname)s - %(message)s'
)
logger = logging.getLogger(__name__)

# Load .env file only if it exists
env_file_path = ".env"
if os.path.exists(env_file_path):
    load_dotenv(env_file_path)
    logger.info(f"Loaded environment variables from {env_file_path}")
else:
    logger.info("No .env file found, using system environment variables only")

# Validate that at least one LLM provider is configured
def validate_providers():
    """Validate that at least one LLM provider is properly configured."""
    ollama_url = os.getenv("OLLAMA_URL")
    zhipu_api_key = os.getenv("ZHIPUAI_API_KEY")
    openai_key = os.getenv("OPENAI_KEY")
    
    if not ollama_url and not zhipu_api_key and not openai_key:
        error_msg = (
            "No LLM providers configured. Please set at least one of:\n"
            "- OLLAMA_URL (for Ollama provider)\n"
            "- ZHIPUAI_API_KEY (for Zhipu AI provider)\n"
            "- OPENAI_KEY (for OpenAI provider)"
        )
        logger.error(error_msg)
        raise RuntimeError(error_msg)
    
    # Log which providers are configured
    configured_providers = []
    if ollama_url:
        configured_providers.append(f"Ollama ({ollama_url})")
    if zhipu_api_key:
        configured_providers.append("Zhipu AI")
    if openai_key:
        configured_providers.append("OpenAI")
    
    logger.info(f"Configured providers: {', '.join(configured_providers)}")

# Validate providers before starting the application
validate_providers()

app = FastAPI(title="API de l'Agent de Softcatalà", version="2.0.0")

# CORS middleware
app.add_middleware(
    CORSMiddleware,
    allow_origins=os.getenv("CORS_ORIGINS", "http://localhost:3000").split(","),
    allow_credentials=True,
    allow_methods=["*"],
    allow_headers=["*"],
)

# Initialize agent with tools
# Agent type can be: "softcatala_english" (default) or "softcatala_catalan"
agent_type = os.getenv("AGENT_TYPE", "softcatala_english")
logger.info(f"Initializing agent with type: {agent_type}")

try:
    # Legacy tool - DISABLED
    # web_browser_tool = WebBrowserTool()
    
    # LangChain native tools - DISABLED  
    # search_tool = create_search_tool()
    # wikipedia_tool = create_wikipedia_tool()
    
    # New Catalan tools
    catalan_synonyms_tool = CatalanSynonymsTool()
    catalan_spell_checker_tool = CatalanSpellCheckerTool()
<<<<<<< HEAD
    catalan_verbs_tool = CatalanVerbsTool()

    # Initialize LangChain agent with selected type - DISABLED TOOLS
    # agent = LangChainAgent(tools=[web_browser_tool, search_tool, wikipedia_tool], agent_type=agent_type)
    agent = LangChainAgent(tools=[catalan_synonyms_tool, catalan_spell_checker_tool, catalan_verbs_tool], agent_type=agent_type)
=======
    catalan_syllabification_tool = CatalanSyllabificationTool()
    catalan_translator_tool = CatalanTranslatorTool()

    # Initialize LangChain agent with selected type - DISABLED TOOLS
    # agent = LangChainAgent(tools=[web_browser_tool, search_tool, wikipedia_tool], agent_type=agent_type)
    agent = LangChainAgent(tools=[catalan_synonyms_tool, catalan_spell_checker_tool, catalan_syllabification_tool, catalan_translator_tool], agent_type=agent_type)
>>>>>>> c18888a3
    logger.info(f"LangChain agent initialized successfully with type: {agent_type}")
    
except Exception as e:
    logger.error(f"Failed to initialize agent: {e}")
    # Initialize without tools as fallback
    agent = LangChainAgent(tools=[], agent_type=agent_type)
    logger.warning(f"Agent initialized without tools with type: {agent_type}")

class ChatMessage(BaseModel):
    role: str
    content: str
    timestamp: Optional[str] = None

class ChatRequest(BaseModel):
    messages: List[ChatMessage]
    session_id: str
    provider: Optional[str] = None  # ollama, zhipu
    model: Optional[str] = None
    temperature: Optional[float] = None
    max_tokens: Optional[int] = None

class ToolCall(BaseModel):
    tool: str
    input: Dict[str, Any]
    output: Any

class ChatResponse(BaseModel):
    message: ChatMessage
    tool_calls: Optional[List[ToolCall]] = None

class ModelInfo(BaseModel):
    provider: str
    models: List[str]
    status: str

@app.get("/")
async def root():
    return {
        "message": "API de l'Agent de Softcatalà",
        "status": "funcionant",
        "version": "2.0.0",
        "features": ["ollama", "zhipu_ai", "langchain", "tools", "telegram_bot"]
    }

@app.get("/health")
async def health():
    """Health check endpoint with detailed status."""
    try:
        health_status = await agent.check_health()
        return health_status
    except Exception as e:
        raise HTTPException(status_code=503, detail=f"Servei no saludable: {str(e)}")

@app.post("/chat/stream")
async def chat_stream(request: ChatRequest):
    """Stream chat responses from the Softcatalà agent."""
    try:
        # Switch model if requested
        if request.provider and request.model:
            model_kwargs = {}
            if request.temperature is not None:
                model_kwargs["temperature"] = request.temperature
            if request.max_tokens is not None:
                model_kwargs["max_tokens"] = request.max_tokens
            
            agent.switch_model(request.provider, request.model, **model_kwargs)
        
        # Convert Pydantic models to dictionaries
        messages_dict = [msg.dict() for msg in request.messages]
        
        async def generate():
            try:
                async for chunk in agent.chat_stream(messages_dict, request.session_id):
                    yield f"data: {json.dumps(chunk)}\n\n"
                yield "data: [DONE]\n\n"
            except Exception as e:
                error_chunk = {
                    "type": "error",
                    "error": str(e),
                    "timestamp": "2024-01-01T00:00:00"
                }
                yield f"data: {json.dumps(error_chunk)}\n\n"
        
        return StreamingResponse(
            generate(),
            media_type="text/plain",
            headers={
                "Cache-Control": "no-cache",
                "Connection": "keep-alive",
                "Content-Type": "text/plain; charset=utf-8"
            }
        )
    except Exception as e:
        logger.error(f"Error in chat_stream: {e}")
        raise HTTPException(status_code=500, detail=str(e))

@app.get("/models")
async def get_available_models():
    """Get list of available models from all providers."""
    try:
        models = await agent.get_available_models()
        
        # Format response
        providers = []
        for provider_name, model_list in models.items():
            providers.append(ModelInfo(
                provider=provider_name,
                models=model_list,
                status="disponible" if model_list else "no disponible"
            ))
        
        return {"providers": providers}
    except Exception as e:
        logger.error(f"Error getting models: {e}")
        raise HTTPException(status_code=500, detail=str(e))

@app.post("/models/switch")
async def switch_model(request: Dict[str, Any]):
    """Switch to a different model."""
    try:
        provider = request.get("provider")
        model_name = request.get("model")
        
        if not provider or not model_name:
            raise HTTPException(
                status_code=400,
                detail="Tant 'provider' com 'model' són necessaris"
            )
        
        # Extract model parameters
        model_kwargs = {}
        for key in ["temperature", "max_tokens", "top_p"]:
            if key in request:
                model_kwargs[key] = request[key]
        
        agent.switch_model(provider, model_name, **model_kwargs)
        
        return {
            "message": f"Canviat correctament a {model_name} de {provider}",
            "provider": provider,
            "model": model_name,
            "parameters": model_kwargs
        }
        
    except Exception as e:
        logger.error(f"Error switching model: {e}")
        raise HTTPException(status_code=500, detail=str(e))

@app.get("/tools")
async def get_available_tools():
    """Get list of available tools."""
    try:
        health_status = await agent.check_health()
        tools_info = health_status.get("tools", {})
        
        return {
            "count": tools_info.get("count", 0),
            "tools": tools_info.get("names", []),
            "status": "disponible"
        }
    except Exception as e:
        logger.error(f"Error getting tools: {e}")
        raise HTTPException(status_code=500, detail=str(e))

@app.get("/providers")
async def get_providers():
    """Get information about available LLM providers."""
    try:
        health_status = await agent.check_health()
        models_info = health_status.get("models", {})
        
        providers_info = []
        for provider, info in models_info.items():
            if isinstance(info, dict):
                providers_info.append({
                    "name": provider,
                    "status": info.get("status", "unknown"),
                    "models": info.get("available_models", []),
                    "details": info
                })
        
        return {"providers": providers_info}
    except Exception as e:
        logger.error(f"Error getting providers: {e}")
        raise HTTPException(status_code=500, detail=str(e))


async def start_telegram_bot():
    """Start the Telegram bot if configured."""
    telegram_token = os.getenv("TELEGRAM_BOT_TOKEN")
    
    if not telegram_token:
        logger.info("TELEGRAM_BOT_TOKEN not found, skipping Telegram bot startup")
        return
    
    try:
        from telegram_bot import TelegramBot
        
        # Get max user messages from environment (default 20)
        max_user_messages = int(os.getenv("TELEGRAM_MAX_USER_MESSAGES", "20"))
        
        telegram_bot = TelegramBot(telegram_token, agent, max_user_messages)
        await telegram_bot.start_bot()
        
    except ImportError:
        logger.error("python-telegram-bot not installed. Install with: pip install python-telegram-bot==21.0.1")
    except Exception as e:
        logger.error(f"Error starting Telegram bot: {e}")


async def start_services():
    """Start both HTTP server and Telegram bot."""
    # Check if we should run Telegram bot
    telegram_token = os.getenv("TELEGRAM_BOT_TOKEN")
    
    if telegram_token:
        logger.info("Starting both HTTP endpoint and Telegram bot...")
        
        # Start Telegram bot in background
        telegram_task = asyncio.create_task(start_telegram_bot())
        
        # Import uvicorn and start HTTP server
        import uvicorn
        config = uvicorn.Config(
            app,
            host="0.0.0.0",
            port=8000,
            log_level="info"
        )
        server = uvicorn.Server(config)
        
        # Start HTTP server in background
        http_task = asyncio.create_task(server.serve())
        
        # Wait for both services
        try:
            await asyncio.gather(telegram_task, http_task)
        except KeyboardInterrupt:
            logger.info("Shutting down services...")
        except Exception as e:
            logger.error(f"Error running services: {e}")
    else:
        logger.info("Starting HTTP endpoint only (no Telegram token provided)...")
        import uvicorn
        uvicorn.run(
            app,
            host="0.0.0.0",
            port=8000,
            log_level="info"
        )


if __name__ == "__main__":
    # Check if we need to run with asyncio (for Telegram bot)
    telegram_token = os.getenv("TELEGRAM_BOT_TOKEN")
    
    if telegram_token:
        # Run with asyncio to support Telegram bot
        asyncio.run(start_services())
    else:
        # Run only HTTP server
        import uvicorn
        uvicorn.run(
            app,
            host="0.0.0.0",
            port=8000,
            log_level="info"
        )<|MERGE_RESOLUTION|>--- conflicted
+++ resolved
@@ -12,12 +12,9 @@
 from langchain_agent import LangChainAgent
 from tools.catalan_synonyms import CatalanSynonymsTool
 from tools.catalan_spell_checker import CatalanSpellCheckerTool
-<<<<<<< HEAD
 from tools.catalan_verbs import CatalanVerbsTool
-=======
 from tools.catalan_syllabification import CatalanSyllabificationTool
 from tools.catalan_translator import CatalanTranslatorTool
->>>>>>> c18888a3
 
 # Configure logging
 logging.basicConfig(
@@ -92,20 +89,13 @@
     # New Catalan tools
     catalan_synonyms_tool = CatalanSynonymsTool()
     catalan_spell_checker_tool = CatalanSpellCheckerTool()
-<<<<<<< HEAD
     catalan_verbs_tool = CatalanVerbsTool()
+    catalan_syllabification_tool = CatalanSyllabificationTool()
+    catalan_translator_tool = CatalanTranslatorTool()
 
     # Initialize LangChain agent with selected type - DISABLED TOOLS
     # agent = LangChainAgent(tools=[web_browser_tool, search_tool, wikipedia_tool], agent_type=agent_type)
-    agent = LangChainAgent(tools=[catalan_synonyms_tool, catalan_spell_checker_tool, catalan_verbs_tool], agent_type=agent_type)
-=======
-    catalan_syllabification_tool = CatalanSyllabificationTool()
-    catalan_translator_tool = CatalanTranslatorTool()
-
-    # Initialize LangChain agent with selected type - DISABLED TOOLS
-    # agent = LangChainAgent(tools=[web_browser_tool, search_tool, wikipedia_tool], agent_type=agent_type)
-    agent = LangChainAgent(tools=[catalan_synonyms_tool, catalan_spell_checker_tool, catalan_syllabification_tool, catalan_translator_tool], agent_type=agent_type)
->>>>>>> c18888a3
+    agent = LangChainAgent(tools=[catalan_synonyms_tool, catalan_spell_checker_tool, catalan_verbs_tool, catalan_syllabification_tool, catalan_translator_tool], agent_type=agent_type)
     logger.info(f"LangChain agent initialized successfully with type: {agent_type}")
     
 except Exception as e:
